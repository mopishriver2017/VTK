--- conflicted
+++ resolved
@@ -66,37 +66,22 @@
   TestTranslucentLUTTextureAlphaBlending.cxx
   TestTranslucentLUTTextureDepthPeeling.cxx
   )
-<<<<<<< HEAD
 if(NOT VTK_REPLACE_OPENGL_OVERRIDES)
-vtk_add_test_cxx(
-  TestBlurAndSobelPasses.cxx
-  TestGaussianBlurPass.cxx
-  TestLightActor.cxx
-  TestSobelGradientMagnitudePass.cxx
-  TestTranslucentLUTDepthPeelingPass.cxx)
+  vtk_add_test_cxx(${vtk-module}CxxTests render_window_tests
+    TestBlurAndSobelPasses.cxx
+    TestGaussianBlurPass.cxx
+    TestLightActor.cxx
+    TestSobelGradientMagnitudePass.cxx
+    TestTranslucentLUTDepthPeelingPass.cxx)
   if(NOT APPLE)
-    vtk_add_test_cxx(TestShadowMapPass.cxx)
+    vtk_add_test_cxx(${vtk-module}CxxTests render_window_tests
+      TestShadowMapPass.cxx)
   endif()
 
   if(WIN32 AND NOT VTK_USE_X)
-    vtk_add_test_cxx(TestWin32OpenGLRenderWindow.cxx NO_VALID)
+    vtk_add_test_cxx(${vtk-module}CxxTests render_window_tests
+      TestWin32OpenGLRenderWindow.cxx NO_VALID)
   endif()
-
-=======
-if(NOT APPLE)
-  vtk_add_test_cxx(${vtk-module}CxxTests no_apple_tests
-    TestShadowMapPass.cxx)
-  list(APPEND render_window_tests
-    ${no_apple_tests})
-endif()
-
-if(WIN32 AND NOT VTK_USE_X)
-  vtk_add_test_cxx(${vtk-module}CxxTests win32_tests
-    NO_VALID
-    TestWin32OpenGLRenderWindow.cxx)
-  list(APPEND render_window_tests
-    ${win32_tests})
->>>>>>> 8987514f
 endif()
 
 include_directories(${OPENGL_INCLUDE_DIR})
