--- conflicted
+++ resolved
@@ -15,14 +15,7 @@
 SET(KWSYS_DATE_STAMP_YEAR  2011)
 
 # KWSys version date month component.  Format is MM.
-<<<<<<< HEAD
-SET(KWSYS_DATE_STAMP_MONTH 08)
-
-# KWSys version date day component.  Format is DD.
-SET(KWSYS_DATE_STAMP_DAY   22)
-=======
 SET(KWSYS_DATE_STAMP_MONTH 12)
 
 # KWSys version date day component.  Format is DD.
-SET(KWSYS_DATE_STAMP_DAY   30)
->>>>>>> d6a1452b
+SET(KWSYS_DATE_STAMP_DAY   30)